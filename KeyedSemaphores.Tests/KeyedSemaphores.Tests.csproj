--- conflicted
+++ resolved
@@ -6,35 +6,19 @@
     <TreatWarningsAsErrors>true</TreatWarningsAsErrors>
   </PropertyGroup>
 
-<<<<<<< HEAD
   <ItemGroup>
-    <PackageReference Include="FluentAssertions" Version="6.1.0" />
-    <PackageReference Include="Microsoft.NET.Test.Sdk" Version="16.11.0" />
+    <PackageReference Include="FluentAssertions" Version="6.7.0" />
+    <PackageReference Include="Microsoft.NET.Test.Sdk" Version="17.2.0" />
     <PackageReference Include="xunit" Version="2.4.1" />
-    <PackageReference Include="xunit.runner.visualstudio" Version="2.4.3">
+    <PackageReference Include="xunit.runner.visualstudio" Version="2.4.5">
       <PrivateAssets>all</PrivateAssets>
       <IncludeAssets>runtime; build; native; contentfiles; analyzers; buildtransitive</IncludeAssets>
     </PackageReference>
-    <PackageReference Include="coverlet.collector" Version="3.1.0">
+    <PackageReference Include="coverlet.collector" Version="3.1.2">
       <PrivateAssets>all</PrivateAssets>
       <IncludeAssets>runtime; build; native; contentfiles; analyzers; buildtransitive</IncludeAssets>
     </PackageReference>
   </ItemGroup>
-=======
-    <ItemGroup>
-        <PackageReference Include="FluentAssertions" Version="6.7.0" />
-        <PackageReference Include="Microsoft.NET.Test.Sdk" Version="17.2.0" />
-        <PackageReference Include="xunit" Version="2.4.1" />
-        <PackageReference Include="xunit.runner.visualstudio" Version="2.4.5">
-          <PrivateAssets>all</PrivateAssets>
-          <IncludeAssets>runtime; build; native; contentfiles; analyzers; buildtransitive</IncludeAssets>
-        </PackageReference>
-        <PackageReference Include="coverlet.collector" Version="3.1.2">
-          <PrivateAssets>all</PrivateAssets>
-          <IncludeAssets>runtime; build; native; contentfiles; analyzers; buildtransitive</IncludeAssets>
-        </PackageReference>
-    </ItemGroup>
->>>>>>> 155d553b
 
   <ItemGroup>
     <ProjectReference Include="..\KeyedSemaphores\KeyedSemaphores.csproj" />
